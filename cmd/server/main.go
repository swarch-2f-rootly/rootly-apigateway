package main

import (
	"context"
	"fmt"
	"net/http"
	"os"
	"os/signal"
	"syscall"
	"time"

	"github.com/gin-contrib/cors"
	"github.com/gin-gonic/gin"
	
	"github.com/swarch-2f-rootly/rootly-apigateway/internal/adapters/auth"
	httpAdapter "github.com/swarch-2f-rootly/rootly-apigateway/internal/adapters/http"
	"github.com/swarch-2f-rootly/rootly-apigateway/internal/adapters/logger"
	"github.com/swarch-2f-rootly/rootly-apigateway/internal/config"
	"github.com/swarch-2f-rootly/rootly-apigateway/internal/core/ports"
	"github.com/swarch-2f-rootly/rootly-apigateway/internal/core/services"
	"github.com/swarch-2f-rootly/rootly-apigateway/internal/core/services/strategies"
)

func main() {
	// Load configuration
	cfg := config.LoadConfig()

	// Initialize logger
	logger := logger.NewLogger(cfg.Logging.Level, cfg.Logging.Format, "api-gateway")
	logger.Info("Starting Rootly API Gateway", map[string]interface{}{
		"version": "1.0.0",
		"port":    cfg.Server.Port,
		"routes":  len(cfg.Routes),
	})

	// Initialize HTTP client
	httpClient := &http.Client{
		Timeout: 30 * time.Second,
	}

	// Initialize auth service
	authService := auth.NewAuthService(
		cfg.Auth.JWTSecret,
		cfg.Auth.JWTExpiration,
		logger,
	)

	// Initialize config provider
	configProvider := httpAdapter.NewConfigProvider(cfg, logger)

	// Initialize strategy manager
	strategyManager := services.NewStrategyManager(logger)

	// Register strategies
	registerStrategies(strategyManager, logger)

	// Initialize gateway service
	gatewayService := services.NewGatewayService(
		strategyManager,
		nil, // Service orchestrator - could be implemented separately
		authService,
		logger,
		httpClient,
		configProvider,
	)

	// Initialize HTTP handler
	gatewayHandler := httpAdapter.NewGatewayHandler(
		gatewayService,
		configProvider,
		logger,
	)

	// Setup Gin router
	gin.SetMode(func() string {
		if cfg.Logging.Level == "debug" {
			return gin.DebugMode
		}
		return gin.ReleaseMode
	}())

	router := gin.New()

	// Add middleware
	router.Use(gin.Logger())
	router.Use(gin.Recovery())

	// Setup CORS
	if cfg.CORS.AllowAllOrigins {
		corsConfig := cors.DefaultConfig()
		corsConfig.AllowAllOrigins = true
<<<<<<< HEAD
		corsConfig.AllowHeaders = []string{"Origin", "Content-Length", "Content-Type", "Authorization"}
		corsConfig.AllowMethods = []string{"GET", "POST", "PUT", "DELETE", "OPTIONS"}
=======
		corsConfig.AllowHeaders = cfg.CORS.AllowedHeaders
		corsConfig.AllowMethods = cfg.CORS.AllowedMethods
		router.Use(cors.New(corsConfig))
	} else if len(cfg.CORS.AllowedOrigins) > 0 {
		corsConfig := cors.DefaultConfig()
		corsConfig.AllowOrigins = cfg.CORS.AllowedOrigins
		corsConfig.AllowHeaders = cfg.CORS.AllowedHeaders
		corsConfig.AllowMethods = cfg.CORS.AllowedMethods
>>>>>>> daf9eb22
		router.Use(cors.New(corsConfig))
	}

	// Register routes
	gatewayHandler.RegisterRoutes(router)

<<<<<<< HEAD
	// Setup REST Proxy
	setupRESTProxy(router, cfg)

	// Health check endpoint
	router.GET("/health", func(c *gin.Context) {
		c.JSON(http.StatusOK, gin.H{
			"status":  "healthy",
			"service": "rootly-apigateway",
			"version": "1.0.0",
=======
	// Setup server
	server := &http.Server{
		Addr:         fmt.Sprintf("%s:%d", cfg.Server.Host, cfg.Server.Port),
		Handler:      router,
		ReadTimeout:  cfg.Server.ReadTimeout,
		WriteTimeout: cfg.Server.WriteTimeout,
	}

	// Start server in a goroutine
	go func() {
		logger.Info("Server starting", map[string]interface{}{
			"address": server.Addr,
>>>>>>> daf9eb22
		})
		
		if err := server.ListenAndServe(); err != nil && err != http.ErrServerClosed {
			logger.Error("Server startup failed", err, map[string]interface{}{
				"address": server.Addr,
			})
			os.Exit(1)
		}
	}()

	logger.Info("API Gateway started successfully", map[string]interface{}{
		"address":     server.Addr,
		"routes":      len(cfg.Routes),
		"services":    len(cfg.Services),
		"strategies":  len(strategyManager.ListStrategies()),
	})

	// Wait for interrupt signal to gracefully shutdown the server
	quit := make(chan os.Signal, 1)
	signal.Notify(quit, syscall.SIGINT, syscall.SIGTERM)
	<-quit

	logger.Info("Shutting down server...", nil)

<<<<<<< HEAD
	log.Printf("GraphQL endpoint available at http://localhost:%s/graphql", cfg.Port)
	log.Printf("REST Proxy endpoints available at http://localhost:%s/api/v1/*", cfg.Port)
	log.Printf("Health check available at http://localhost:%s/health", cfg.Port)
=======
	// Give outstanding requests 30 seconds to complete
	ctx, cancel := context.WithTimeout(context.Background(), 30*time.Second)
	defer cancel()
>>>>>>> daf9eb22

	if err := server.Shutdown(ctx); err != nil {
		logger.Error("Server forced to shutdown", err, nil)
		os.Exit(1)
	}

	logger.Info("Server exited", nil)
}

// registerStrategies registers all available strategies
func registerStrategies(strategyManager *services.StrategyManager, logger ports.Logger) {
	// Register proxy strategy
	proxyStrategy := strategies.NewProxyStrategy()
	strategyManager.RegisterStrategy(proxyStrategy.GetName(), proxyStrategy)

	// Register business logic strategies
	dashboardStrategy := strategies.NewDashboardOrchestratorStrategy()
	strategyManager.RegisterStrategy(dashboardStrategy.GetName(), dashboardStrategy)

	plantReportStrategy := strategies.NewPlantFullReportStrategy()
	strategyManager.RegisterStrategy(plantReportStrategy.GetName(), plantReportStrategy)

	// Register GraphQL strategies
	localSchemaStrategy := strategies.NewLocalSchemaStrategy()
	strategyManager.RegisterStrategy(localSchemaStrategy.GetName(), localSchemaStrategy)

	proxyGraphQLStrategy := strategies.NewGraphQLProxyStrategy()
	strategyManager.RegisterStrategy("graphql_proxy", proxyGraphQLStrategy)

<<<<<<< HEAD
// setupRESTProxy configures REST proxy routes to backend services
func setupRESTProxy(router *gin.Engine, cfg *config.Config) {
	// Create proxy handlers
	proxyHandlers := httpAdapter.NewProxyHandlers(
		cfg.AuthServiceURL,
		cfg.PlantManagementServiceURL,
		cfg.DataManagementServiceURL,
	)

	// Auth service routes
	router.POST("/api/v1/auth/*path", proxyHandlers.ProxyToAuthService)
	router.GET("/api/v1/auth/*path", proxyHandlers.ProxyToAuthService)
	router.PUT("/api/v1/auth/*path", proxyHandlers.ProxyToAuthService)
	router.DELETE("/api/v1/auth/*path", proxyHandlers.ProxyToAuthService)

	// User management routes
	router.POST("/api/v1/users", proxyHandlers.ProxyToAuthService)
	router.GET("/api/v1/users/*path", proxyHandlers.ProxyToAuthService)
	router.PUT("/api/v1/users/*path", proxyHandlers.ProxyToAuthService)
	router.DELETE("/api/v1/users/*path", proxyHandlers.ProxyToAuthService)

	// Plant management routes
	router.POST("/api/v1/plants/*path", proxyHandlers.ProxyToPlantService)
	router.GET("/api/v1/plants/*path", proxyHandlers.ProxyToPlantService)
	router.PUT("/api/v1/plants/*path", proxyHandlers.ProxyToPlantService)
	router.DELETE("/api/v1/plants/*path", proxyHandlers.ProxyToPlantService)

	// Device management routes
	router.POST("/api/v1/devices/*path", proxyHandlers.ProxyToPlantService)
	router.GET("/api/v1/devices/*path", proxyHandlers.ProxyToPlantService)
	router.PUT("/api/v1/devices/*path", proxyHandlers.ProxyToPlantService)
	router.DELETE("/api/v1/devices/*path", proxyHandlers.ProxyToPlantService)

	log.Printf("REST Proxy configured for auth and plant services")
}

// ginHandler converts http.Handler to gin.HandlerFunc
func ginHandler(h http.Handler) gin.HandlerFunc {
	return func(c *gin.Context) {
		h.ServeHTTP(c.Writer, c.Request)
	}
=======
	logger.Info("Strategies registered", map[string]interface{}{
		"strategies": strategyManager.ListStrategies(),
	})
>>>>>>> daf9eb22
}<|MERGE_RESOLUTION|>--- conflicted
+++ resolved
@@ -89,10 +89,6 @@
 	if cfg.CORS.AllowAllOrigins {
 		corsConfig := cors.DefaultConfig()
 		corsConfig.AllowAllOrigins = true
-<<<<<<< HEAD
-		corsConfig.AllowHeaders = []string{"Origin", "Content-Length", "Content-Type", "Authorization"}
-		corsConfig.AllowMethods = []string{"GET", "POST", "PUT", "DELETE", "OPTIONS"}
-=======
 		corsConfig.AllowHeaders = cfg.CORS.AllowedHeaders
 		corsConfig.AllowMethods = cfg.CORS.AllowedMethods
 		router.Use(cors.New(corsConfig))
@@ -101,24 +97,12 @@
 		corsConfig.AllowOrigins = cfg.CORS.AllowedOrigins
 		corsConfig.AllowHeaders = cfg.CORS.AllowedHeaders
 		corsConfig.AllowMethods = cfg.CORS.AllowedMethods
->>>>>>> daf9eb22
 		router.Use(cors.New(corsConfig))
 	}
 
 	// Register routes
 	gatewayHandler.RegisterRoutes(router)
 
-<<<<<<< HEAD
-	// Setup REST Proxy
-	setupRESTProxy(router, cfg)
-
-	// Health check endpoint
-	router.GET("/health", func(c *gin.Context) {
-		c.JSON(http.StatusOK, gin.H{
-			"status":  "healthy",
-			"service": "rootly-apigateway",
-			"version": "1.0.0",
-=======
 	// Setup server
 	server := &http.Server{
 		Addr:         fmt.Sprintf("%s:%d", cfg.Server.Host, cfg.Server.Port),
@@ -131,7 +115,6 @@
 	go func() {
 		logger.Info("Server starting", map[string]interface{}{
 			"address": server.Addr,
->>>>>>> daf9eb22
 		})
 		
 		if err := server.ListenAndServe(); err != nil && err != http.ErrServerClosed {
@@ -156,15 +139,9 @@
 
 	logger.Info("Shutting down server...", nil)
 
-<<<<<<< HEAD
-	log.Printf("GraphQL endpoint available at http://localhost:%s/graphql", cfg.Port)
-	log.Printf("REST Proxy endpoints available at http://localhost:%s/api/v1/*", cfg.Port)
-	log.Printf("Health check available at http://localhost:%s/health", cfg.Port)
-=======
 	// Give outstanding requests 30 seconds to complete
 	ctx, cancel := context.WithTimeout(context.Background(), 30*time.Second)
 	defer cancel()
->>>>>>> daf9eb22
 
 	if err := server.Shutdown(ctx); err != nil {
 		logger.Error("Server forced to shutdown", err, nil)
@@ -194,51 +171,7 @@
 	proxyGraphQLStrategy := strategies.NewGraphQLProxyStrategy()
 	strategyManager.RegisterStrategy("graphql_proxy", proxyGraphQLStrategy)
 
-<<<<<<< HEAD
-// setupRESTProxy configures REST proxy routes to backend services
-func setupRESTProxy(router *gin.Engine, cfg *config.Config) {
-	// Create proxy handlers
-	proxyHandlers := httpAdapter.NewProxyHandlers(
-		cfg.AuthServiceURL,
-		cfg.PlantManagementServiceURL,
-		cfg.DataManagementServiceURL,
-	)
-
-	// Auth service routes
-	router.POST("/api/v1/auth/*path", proxyHandlers.ProxyToAuthService)
-	router.GET("/api/v1/auth/*path", proxyHandlers.ProxyToAuthService)
-	router.PUT("/api/v1/auth/*path", proxyHandlers.ProxyToAuthService)
-	router.DELETE("/api/v1/auth/*path", proxyHandlers.ProxyToAuthService)
-
-	// User management routes
-	router.POST("/api/v1/users", proxyHandlers.ProxyToAuthService)
-	router.GET("/api/v1/users/*path", proxyHandlers.ProxyToAuthService)
-	router.PUT("/api/v1/users/*path", proxyHandlers.ProxyToAuthService)
-	router.DELETE("/api/v1/users/*path", proxyHandlers.ProxyToAuthService)
-
-	// Plant management routes
-	router.POST("/api/v1/plants/*path", proxyHandlers.ProxyToPlantService)
-	router.GET("/api/v1/plants/*path", proxyHandlers.ProxyToPlantService)
-	router.PUT("/api/v1/plants/*path", proxyHandlers.ProxyToPlantService)
-	router.DELETE("/api/v1/plants/*path", proxyHandlers.ProxyToPlantService)
-
-	// Device management routes
-	router.POST("/api/v1/devices/*path", proxyHandlers.ProxyToPlantService)
-	router.GET("/api/v1/devices/*path", proxyHandlers.ProxyToPlantService)
-	router.PUT("/api/v1/devices/*path", proxyHandlers.ProxyToPlantService)
-	router.DELETE("/api/v1/devices/*path", proxyHandlers.ProxyToPlantService)
-
-	log.Printf("REST Proxy configured for auth and plant services")
-}
-
-// ginHandler converts http.Handler to gin.HandlerFunc
-func ginHandler(h http.Handler) gin.HandlerFunc {
-	return func(c *gin.Context) {
-		h.ServeHTTP(c.Writer, c.Request)
-	}
-=======
 	logger.Info("Strategies registered", map[string]interface{}{
 		"strategies": strategyManager.ListStrategies(),
 	})
->>>>>>> daf9eb22
 }